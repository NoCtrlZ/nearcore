--- conflicted
+++ resolved
@@ -28,17 +28,13 @@
 mod tests {
     use chain::BlockChain;
     use chain::test_utils::get_blockchain_storage;
-    use node_runtime::test_utils::generate_test_chain_spec;
     use primitives::block_traits::SignedBlock;
     use primitives::block_traits::SignedHeader;
     use primitives::hash::CryptoHash;
     use primitives::signer::{BlockSigner, InMemorySigner};
     use primitives::types::BlockId;
     use storage::test_utils::create_beacon_shard_storages;
-<<<<<<< HEAD
-=======
     use configs::chain_spec::{AuthorityRotation, DefaultIdType};
->>>>>>> 1b3249b9
 
     use super::*;
 
@@ -73,13 +69,8 @@
         let (bc, genesis) = get_beacon_client();
         let mut block1 =
             SignedBeaconBlock::new(1, genesis.block_hash(), vec![], CryptoHash::default());
-<<<<<<< HEAD
-        let signer = Arc::new(InMemorySigner::default());
+        let signer = Arc::new(InMemorySigner::from_random());
         let sig = signer.bls_sign(&block1);
-=======
-        let signer = Arc::new(InMemorySigner::from_random());
-        let sig = block1.sign(signer);
->>>>>>> 1b3249b9
         block1.add_signature(&sig, 0);
         bc.chain.insert_block(block1.clone());
         let best_block_header = bc.chain.best_header();
