use std::fs::File;
use std::io::Read;
use std::path::PathBuf;

use serde_json;

use primitives::signer::{BlockSigner, InMemorySigner, TransactionSigner};
use primitives::types::{AccountId, Balance, ReadableBlsPublicKey, ReadablePublicKey};
use std::cmp::max;
use std::io::Write;
use std::sync::Arc;

#[derive(Clone, Serialize, Deserialize, Debug)]
pub enum AuthorityRotation {
    /// Authorities stay the same, just rotate circularly to change order.
    ProofOfAuthority,
    /// Use Thresholded Proof of Stake to rotate authorities.
    ThresholdedProofOfStake { epoch_length: u64, num_seats_per_slot: u64 },
}

/// Specification of the blockchain in general.
#[derive(Clone, Serialize, Deserialize, Debug)]
pub struct ChainSpec {
    /// Genesis state accounts: (AccountId, PK, Initial Balance, Initial TX Stake)
    pub accounts: Vec<(AccountId, ReadablePublicKey, Balance, Balance)>,

    /// Genesis smart contract code.
    pub genesis_wasm: Vec<u8>,

    /// Genesis state authorities that bootstrap the chain.
    pub initial_authorities: Vec<(AccountId, ReadablePublicKey, ReadableBlsPublicKey, Balance)>,

    /// Define authority rotation strategy.
    pub authority_rotation: AuthorityRotation,
}

/// Initial balance used in tests.
pub const TESTING_INIT_BALANCE: Balance = 1_000_000_000_000;
/// Initial transactions stake used in tests.
pub const TESTING_INIT_TX_STAKE: Balance = 1_000;
/// Stake used by authorities to validate used in tests.
pub const TESTING_INIT_STAKE: Balance = 100;

impl ChainSpec {
    /// Serializes ChainSpec to a string.
    pub fn to_string(&self) -> String {
        serde_json::to_string(self).expect("Error serializing the chain spec.")
    }

    /// Reads ChainSpec from a file.
    pub fn from_file(path: &PathBuf) -> Self {
        let mut file = File::open(path).expect("Could not open chain spec file.");
        let mut contents = String::new();
        file.read_to_string(&mut contents).expect("Could not read from chain spec file.");
        ChainSpec::from(contents.as_str())
    }

    /// Read ChainSpec from a file or use the default value.
    pub fn from_file_or_default(path: &Option<PathBuf>, default: Self) -> Self {
        path.as_ref().map(|p| Self::from_file(p)).unwrap_or(default)
    }

    /// Writes ChainSpec to the file.
    pub fn write_to_file(&self, path: &PathBuf) {
        let mut file = File::create(path).expect("Failed to create/write a chain spec file");
        if let Err(err) = file.write_all(self.to_string().as_bytes()) {
            panic!("Failed to write a chain spec file {}", err)
        }
    }

    /// Generates a `ChainSpec` that can be used for testing. The signers are seeded from the account
    /// names and therefore not secure to use in production.
    /// Args:
    /// * `id_type`: What is the style of the generated account ids, e.g. `alice.near` or `near.0`;
    /// * `num_accounts`: how many initial accounts should be created;
    /// * `num_initial_authorities`: how many initial authorities should be created;
    /// * `authority_rotation`: type of the authority rotation.
    /// Returns:
    /// * generated `ChainSpec`;
    /// * signers that can be used for assertions and mocking in tests.
    pub fn testing_spec(
        id_type: DefaultIdType,
        num_accounts: usize,
        num_initial_authorities: usize,
        authority_rotation: AuthorityRotation,
    ) -> (Self, Vec<Arc<InMemorySigner>>) {
        let num_signers = max(num_accounts, num_initial_authorities);

        let mut signers = vec![];
        let mut accounts = vec![];
        let mut initial_authorities = vec![];
        for i in 0..num_signers {
            let account_id = match id_type {
                DefaultIdType::Named => NAMED_IDS[i].to_string(),
                DefaultIdType::Enumerated => format!("near.{}", i),
            };
            let signer =
                Arc::new(InMemorySigner::from_seed(account_id.as_str(), account_id.as_str()));
            if i < num_accounts {
                accounts.push((
                    account_id.clone(),
                    signer.public_key().to_readable(),
                    TESTING_INIT_BALANCE,
                    TESTING_INIT_TX_STAKE,
                ));
            }
            if i < num_initial_authorities {
                initial_authorities.push((
                    account_id.clone(),
                    signer.public_key().to_readable(),
                    signer.bls_public_key().to_readable(),
                    TESTING_INIT_STAKE,
                ));
            }
            signers.push(signer);
        }
        let spec = ChainSpec {
            accounts,
            initial_authorities,
            genesis_wasm: include_bytes!("../../../core/wasm/runtest/res/wasm_with_mem.wasm")
                .to_vec(),
            authority_rotation,
        };
        (spec, signers)
    }

    /// Default ChainSpec used by PoA for testing.
    pub fn default_poa() -> Self {
        Self::testing_spec(DefaultIdType::Named, 3, 2, AuthorityRotation::ProofOfAuthority).0
    }

    /// Default ChainSpec used by DevNet for testing.
    pub fn default_devnet() -> Self {
        Self::testing_spec(DefaultIdType::Named, 3, 1, AuthorityRotation::ProofOfAuthority).0
    }
}

<<<<<<< HEAD
// Some of the standard named identifiers that we use for testing.
pub const ALICE_ID: &str = "alice.near";
pub const BOB_ID: &str = "bob.near";
pub const CAROL_ID: &str = "carol.near";
pub const NAMED_IDS: [&str; 18] = [
    ALICE_ID,
    BOB_ID,
    CAROL_ID,
    "dan.near",
    "eve.near",
    "frank.near",
    "grace.near",
    "heidi.near",
    "ivan.near",
    "judy.near",
    "mike.near",
    "niaj.near",
    "olivia.near",
    "pat.near",
    "sybil.near",
    "trudy.near",
    "victor.near",
    "wendy.near",
];

/// Type of id to use for the default ChainSpec. "alice.near" is a named id, "near.0" is an
/// enumerated id.
pub enum DefaultIdType {
    Named,
    Enumerated,
=======
impl From<&str> for ChainSpec {
    fn from(config: &str) -> Self {
        serde_json::from_str(config).expect("Error deserializing the chain spec.")
    }
>>>>>>> aa76829f
}

#[cfg(test)]
mod tests {
    use crate::ChainSpec;
    use primitives::types::ReadableBlsPublicKey;
    use primitives::types::ReadablePublicKey;

    #[test]
    fn test_deserialize() {
        let data = json!({
            "accounts": [["alice.near", "6fgp5mkRgsTWfd5UWw1VwHbNLLDYeLxrxw3jrkCeXNWq", 100, 10]],
            "initial_authorities": [("alice.near", "6fgp5mkRgsTWfd5UWw1VwHbNLLDYeLxrxw3jrkCeXNWq", "7AnjkhbpbtqbZHwg4gTZJd4ZGc84EN3FUj5diEbipGinQfYA2MDfaoe5uo1qRhCnkD", 50)],
            "genesis_wasm": [0,1],
            "authority_rotation": {"ThresholdedProofOfStake": {"epoch_length": 10, "num_seats_per_slot": 100}},
        });
        let spec = ChainSpec::from(data.to_string().as_str());
        assert_eq!(
            spec.initial_authorities[0],
            (
                "alice.near".to_string(),
                ReadablePublicKey("6fgp5mkRgsTWfd5UWw1VwHbNLLDYeLxrxw3jrkCeXNWq".to_string()),
                ReadableBlsPublicKey(
                    "7AnjkhbpbtqbZHwg4gTZJd4ZGc84EN3FUj5diEbipGinQfYA2MDfaoe5uo1qRhCnkD"
                        .to_string()
                ),
                50
            )
        );
    }

    #[test]
    fn test_default_spec() {
        let spec = ChainSpec::default_devnet();
        let spec_str1 = spec.to_string();
        let spec_str2 = ChainSpec::from(spec_str1.as_str()).to_string();
        assert_eq!(spec_str1, spec_str2);
    }
}<|MERGE_RESOLUTION|>--- conflicted
+++ resolved
@@ -135,7 +135,6 @@
     }
 }
 
-<<<<<<< HEAD
 // Some of the standard named identifiers that we use for testing.
 pub const ALICE_ID: &str = "alice.near";
 pub const BOB_ID: &str = "bob.near";
@@ -166,12 +165,12 @@
 pub enum DefaultIdType {
     Named,
     Enumerated,
-=======
+}
+
 impl From<&str> for ChainSpec {
     fn from(config: &str) -> Self {
         serde_json::from_str(config).expect("Error deserializing the chain spec.")
     }
->>>>>>> aa76829f
 }
 
 #[cfg(test)]
