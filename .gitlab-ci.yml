--- conflicted
+++ resolved
@@ -29,27 +29,11 @@
 .cleanup_obsolete_cache: &cleanup_obsolete_cache
     find "${CACHE_ROOT}/target" -atime +2 -delete
 
-<<<<<<< HEAD
-.build_wasm: &build_wasm
-    cd tests/hello && npm install && npm run build && cd ../..
-
 .code_coverage: &code_coverage
     mkdir -pv $APT_CACHE_DIR && apt-get -qq update &&
     apt-get -qq -o dir::cache::archives="$APT_CACHE_DIR" install -y binutils-dev libcurl4-openssl-dev zlib1g-dev libdw-dev libiberty-dev cmake gcc &&
-    wget https://github.com/SimonKagstrom/kcov/archive/master.tar.gz &&
-    tar xzf master.tar.gz &&
-    cd kcov-master &&
-    mkdir build &&
-    cd build &&
-    cmake .. &&
-    make &&
-    make install DESTDIR=../../kcov-build &&
-    cd ../.. &&
-    rm -rf kcov-master &&
-    for file in target/debug/*; do [ -x "${file}" ] || continue; mkdir -p "target/cov/$(basename $file)"; sudo ./kcov-build/usr/local/bin/kcov --exclude-pattern=/.cargo,/usr/lib --verify "target/cov/$(basename $file)" "$file"; done
+    ./scripts/coverage.sh
 
-=======
->>>>>>> 04fbe9a2
 stages:
     - rust
     - libs
@@ -75,7 +59,6 @@
     - cargo test --all --verbose
     after_script:
     - *code_coverage
-    - bash <(curl -s https://codecov.io/bash) && echo "Uploaded code coverage"
     - *cleanup_obsolete_cache
 
 release_build:
