--- conflicted
+++ resolved
@@ -1,6 +1,2 @@
 #!/bin/bash
-<<<<<<< HEAD
-cargo clippy --all  -- -A clippy::unit_arg -A clippy::if_same_then_else -A clippy::collapsible_if -A clippy::useless-let-if-seq -D warnings
-=======
-cargo clippy --all  -- -A clippy::unit_arg -A clippy::if_same_then_else -A clippy::collapsible_if -A clippy::map-entry -D warnings
->>>>>>> 0054cf04
+cargo clippy --all  -- -A clippy::unit_arg -A clippy::if_same_then_else -A clippy::collapsible_if -A clippy::useless-let-if-seq -A clippy::map-entry -D warnings